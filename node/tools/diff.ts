--- conflicted
+++ resolved
@@ -8,13 +8,9 @@
 import type { Result } from "../utils/result.ts";
 import type { RootMsg } from "../root-msg.ts";
 import type { MessageId } from "../chat/message.ts";
-<<<<<<< HEAD
-import type { UnresolvedFilePath } from "../utils/files.ts";
 import type { ThreadId } from "../chat/thread.ts";
-=======
 import { resolveFilePath } from "../utils/files.ts";
 import { getcwd } from "../nvim/nvim.ts";
->>>>>>> f7731b17
 
 type InsertRequest = Extract<ToolRequest, { toolName: "insert" }>;
 type ReplaceRequest = Extract<ToolRequest, { toolName: "replace" }>;
